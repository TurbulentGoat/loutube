--- conflicted
+++ resolved
@@ -169,15 +169,9 @@
     echo
 fi
 
-<<<<<<< HEAD
-# Check for jp2a (for animated ASCII logo)
-if ! command -v jp2a &> /dev/null; then
-    print_status "jp2a not found. Installing for animated ASCII logo display..."
-=======
 # Check for jp2a (for ASCII logo)
 if ! command -v jp2a &> /dev/null; then
     print_status "jp2a not found. Installing for ASCII logo display..."
->>>>>>> 7c1e2dee
     
     # Try to install jp2a based on the system
     if command -v apt &> /dev/null; then
@@ -217,68 +211,11 @@
         echo "  CentOS/RHEL:   sudo yum install jp2a"
         echo "  Arch Linux:    sudo pacman -S jp2a"
         echo "  macOS:         brew install jp2a"
-<<<<<<< HEAD
-        echo "Logo will use fallback ASCII art display."
-        echo
-    fi
-else
-    print_success "jp2a found - animated ASCII logo will work"
-fi
-
-# Check for pv (for animated effect with jp2a)
-if ! command -v pv &> /dev/null; then
-    print_status "pv not found. Installing for animated ASCII logo effect..."
-    
-    # Try to install pv based on the system
-    if command -v apt &> /dev/null; then
-        if sudo apt install -y pv; then
-            print_success "pv installed successfully via apt"
-        else
-            print_warning "Failed to install pv via apt. Logo animation may not work."
-        fi
-    elif command -v yum &> /dev/null; then
-        if sudo yum install -y pv; then
-            print_success "pv installed successfully via yum"
-        else
-            print_warning "Failed to install pv via yum. Logo animation may not work."
-        fi
-    elif command -v dnf &> /dev/null; then
-        if sudo dnf install -y pv; then
-            print_success "pv installed successfully via dnf"
-        else
-            print_warning "Failed to install pv via dnf. Logo animation may not work."
-        fi
-    elif command -v pacman &> /dev/null; then
-        if sudo pacman -S --noconfirm pv; then
-            print_success "pv installed successfully via pacman"
-        else
-            print_warning "Failed to install pv via pacman. Logo animation may not work."
-        fi
-    elif command -v brew &> /dev/null; then
-        if brew install pv; then
-            print_success "pv installed successfully via brew"
-        else
-            print_warning "Failed to install pv via brew. Logo animation may not work."
-        fi
-    else
-        print_warning "pv not found and no supported package manager detected."
-        echo "To install pv manually:"
-        echo "  Ubuntu/Debian: sudo apt install pv"
-        echo "  CentOS/RHEL:   sudo yum install pv"
-        echo "  Arch Linux:    sudo pacman -S pv"
-        echo "  macOS:         brew install pv"
-        echo "Logo will display without animation."
-        echo
-    fi
-else
-    print_success "pv found - animated ASCII logo effect will work"
-=======
         echo "Logo will use fallback display."
         echo
     fi
 else
     print_success "jp2a found - ASCII logo will work"
->>>>>>> 7c1e2dee
 fi
 
 # Copy the script to the install directory
